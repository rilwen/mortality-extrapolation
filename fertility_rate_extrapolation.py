"""Extrapolates period Fertility rates using a neural network. (C) Averisera Ltd 2017-2020.

NN is trained to extrapolate a sequence of rates r_0, ..., r_{N-1}, returning r_{N+K-1}.

This program is free software: you can redistribute it and/or modify
it under the terms of the GNU General Public License as published by
the Free Software Foundation, either version 3 of the License, or
(at your option) any later version.

This program is distributed in the hope that it will be useful,
but WITHOUT ANY WARRANTY; without even the implied warranty of
MERCHANTABILITY or FITNESS FOR A PARTICULAR PURPOSE.  See the
GNU General Public License for more details.

You should have received a copy of the GNU General Public License
along with this program.  If not, see <http://www.gnu.org/licenses/>.
"""
import collections
import itertools
import logging
import os
import sys
import time
from typing import Optional, Sequence, Tuple

# Replacement for tf.contrib.layers which were removed from TF 2.x.
import numpy as np
import pandas as pd
from tf_slim.layers import layers as _layers
import tensorflow.compat.v1 as tf

import data_manipulation as dm


# Force the code to run on CPU (faster because our data is small).
os.environ["CUDA_VISIBLE_DEVICES"] = "-1"

# Run TF 1.x code in TF 2.x:
tf.disable_v2_behavior()


# Maximum year for extrapolation.
MAX_EXTRAPOLATION_YEAR = 2200
# Maximum year for which we need the gradients of extrapolated rates.
MAX_EXTRAPOLATION_YEAR_GRAD = 2100
# Ages for which we need the gradients of extrapolated rates.
AGES_GRAD = [15, 20, 25, 30, 35, 40, 45]

BIRTH_RATE_BASIS = 1000.0

# Maximum year for historical data.
MAX_YEAR_HIST = 2019

# Version string
VERSION = "3"

# Zero the features!
ZERO_FEATURES = False

# Filenames in sources/ directory with feature data.
FEATURE_SOURCE_FILES = ["gender-pay-gap.csv"]

# Prefix for created directory names
DIR_PREFIX_PARTS = ["fert"] + FEATURE_SOURCE_FILES
if ZERO_FEATURES:
    DIR_PREFIX_PARTS.append("zeroed")
DIR_PREFIX = "_".join(DIR_PREFIX_PARTS)

# Where to save results
RESULTS_BASE = f"{DIR_PREFIX}_results{MAX_YEAR_HIST}_{VERSION}"

# Where to save TensorFlow checkpoints
CHECKPOINTS_BASE = f"{DIR_PREFIX}_checkpoints{MAX_YEAR_HIST}_{VERSION}"

# How many extrapolations during training
N_TRAIN = 10

# Whether to extrapolate age group fertility rate as function of period year (as opposed to cohort year of birth).
# Must be true.
BY_PERIOD = True

# Loss/bias MA window size in steps (for learning rate decay)
MOVING_AVERAGE_WINDOW_SIZE = 100

# How many times repeat the training and extrapolation when applying the model to full dataset
NUM_APPLY_REPS = 1

SINGLE_FORECAST_HORIZON = 1

INCLUDE_FORECAST_HORIZON_FEATURES_IN_NETWORK_INPUTS = True


# All hyperparameters together
Hyperparameters = collections.namedtuple("Hyperparameters",
                                         [
                                             "trans_name",
                                             # What transformation to apply between rate values and X values.
                                             "n_loss",  # How many extrapolations to compute loss
                                             "delta_steps",  # Interval between learning rate adjustments
                                             # Numbers of steps during training (a list)
                                             "nbr_steps_train",
                                             "initial_learning_rate",
                                             "learning_rate_adjustment_factor",
                                             "batch_size",  # Minibatch size
                                             "input_size",  # Input window size
                                             "num_layers",  # Number of layers except for the input one
                                             "hidden_size",  # Size of each hidden layer
                                             "clip_gradient",  # Whether to clip gradient size
                                         ])


def load_data(rates_path: str, features_paths: Sequence[str]) -> Tuple[Sequence[int], Sequence[int], np.ndarray, np.ndarray, Sequence[str]]:
    """Load data from path.
    
    Returns:
        Sequence of years with rates
        Sequence of age groups with rates
        Fertility rates values
        Features values
        Sequence of feature labels
    """
    rates_df = dm.load_data(rates_path)
    if BY_PERIOD:
        rates_df = dm.cohort_to_period_rates(rates_df)    
    ages = rates_df.index
    years = rates_df.columns
    features_dfs = []
    for features_path in features_paths:
        features_dfs.append(load_features(features_path, years))
    features_df = pd.concat(features_dfs, axis=0)
    features_df.to_csv("features.csv")
    return years, ages, rates_df.values / BIRTH_RATE_BASIS, features_df.values, features_df.columns


def load_features(features_path: str, rates_years: Sequence[int]) -> pd.DataFrame:
    """Loads a set of features from a CSV file with years in the 1st column.
    
    Extrapolates data flat forward and backward to cover the period from min(rates_years) to max(max(rates_years), MAX_EXTRAPOLATION_YEAR).
    """
    min_feature_year = min(rates_years)
    max_feature_year = max(max(rates_years), MAX_EXTRAPOLATION_YEAR)
    features = pd.read_csv(features_path, index_col=0)
    min_feature_year_provided = min(features.index)
    max_feature_year_provided = max(features.index)
    if min_feature_year > min_feature_year_provided:
        features = features.loc[min_feature_year:]
    else:
        for yr in range(min_feature_year, min_feature_year_provided):
            features.loc[yr] = features.loc[min_feature_year_provided]
        features = features.sort_index()
    if max_feature_year < max_feature_year_provided:
        features = features.loc[:max_feature_year]
    else:
        for yr in range(max_feature_year_provided + 1, max_feature_year + 1):
            features.loc[yr] = features.loc[max_feature_year_provided]
        features = features.sort_index()
    assert features.index.min() == min_feature_year
    assert features.index.max() == max_feature_year
    assert len(features) == max_feature_year - min_feature_year + 1, f"Gaps or duplicate years in features data in {features_path}!"
    return features


def create_sequence_queue(
        rates: np.ndarray,
        features: np.ndarray,
        sequence_length: int,
        batch_size: Optional[int] = None,
        shuffle: bool = True,
        num_epochs: Optional[int] = None
) -> Tuple[tf.Tensor, tf.Tensor]:
    """Creates a sequence queue from data for NA age groups and NY years.

    Args:
        rates: 2D float array with shape NA x NY.
        features: 2D float array with shape NF x D, where D is the feature dimension and NF >= NY. Must start in the same year as rates.
    """
    _, num_years = rates.shape
    if features.shape[0] > num_years:
        logging.warning("Truncating features to match rates inputs in the temporal dimension")
        features = features[:num_years, :]
    assert features.shape[0] == num_years, "Feature and rates shape mismatch!"
    if sequence_length > num_years:
        raise ValueError(f"Total sequence length too large: {sequence_length} > {num_years}")
    feature_dim = features.shape[1]
    print(f"Feature dim == {feature_dim}")
    print(f"Sequence length == {sequence_length}")
    max_num_sequences_per_age = num_years - sequence_length + 1
    rate_data = []
    feature_data = []
    num_sequences = 0
    for rates_for_age in rates:  # Iterate over age groups
        for j in range(max_num_sequences_per_age):
            rate_sequence = rates_for_age[j:(j + sequence_length)]
            assert rate_sequence.shape == (sequence_length,), rate_sequence.shape
            # Use a flattened sequence of features, year after year.
            feature_sequence =  np.reshape(features[j:(j + sequence_length), :], (feature_dim * sequence_length,))
            if np.all(np.isfinite(rate_sequence)):
                rate_data.append(rate_sequence)
                feature_data.append(feature_sequence)
                num_sequences += 1
    assert num_sequences
    rate_data = np.array(rate_data)
    feature_data = np.array(feature_data)
    assert len(rate_data.shape) == 2
    assert len(feature_data.shape) == 2, feature_data.shape
    dataset = tf.data.Dataset.from_tensor_slices((rate_data, feature_data))
    if shuffle:
        dataset = dataset.shuffle(buffer_size=1000)
    if batch_size is None:
        batch_size = num_sequences
    dataset = dataset.batch(batch_size)
    if num_epochs is not None:
        # repeat the data num_epochs times
        dataset = dataset.repeat(num_epochs)
    else:
        # repeat the data indefinitely
        dataset = dataset.repeat()
    rate_sequences, feature_sequences = dataset.make_one_shot_iterator().get_next()
    return rate_sequences, feature_sequences


def build_cell_neural_network(rates, features, num_layers, hidden_layer_size,
                              output_size, rates_to_inputs, scope_name="fcn"):
    """Build fully connected cell neural network graph for given inputs.

    Args:
        rates: Rate tensor, shape = [batch size, time length]
        num_layers: Number of layers
        hidden_layer_size: Size of the hidden (i.e. each except for the last one) layer
        output_size: Size of the last layer
        rates_to_inputs: Converts rates to input layer
    Returns:
        probability tensor with shape (batch size, output_size)
    """
    if num_layers < 1:
        raise ValueError("Need at least 1 layer")
    rates = rates_to_inputs(rates)
    x = tf.concat([rates, features], axis=1)
    logging.debug("x == %s", x)
    bias_initializer = tf.constant_initializer(0.1)
    for layer_idx in range(num_layers):  # loop over network layers
        # x.shape[0] is the batch size, x.shape[1] is the vector length
        is_hidden = layer_idx + 1 < num_layers  # last layer is not "hidden"
        x_size = int(x.shape[1])  # layer input size
        if is_hidden:
            y_size = hidden_layer_size
            activation = tf.nn.relu
            # Glorot initialisation for ReLU
            weights_stdev = np.sqrt(2. / x_size)
        else:
            y_size = output_size
            activation = None
            # Glorot initialisation for linear activation
            weights_stdev = np.sqrt(1. / x_size)
        logging.debug("Weights standard deviation for layer %d: %g",
                      layer_idx, weights_stdev)
        weight_initializer = tf.truncated_normal_initializer(
            stddev=weights_stdev)
        x = _layers.fully_connected(x, y_size, activation_fn=activation,
                                    weights_initializer=weight_initializer,
                                    biases_initializer=bias_initializer,
                                    reuse=tf.AUTO_REUSE, scope="%s_%d" % (scope_name, layer_idx))
        logging.debug("y[%d] == %s", layer_idx, x)
    return tf.sigmoid(x)  # , x


def get_cell_neural_network_builder(*args, **kwargs):
    """Returns a function which creates a cell NN which will be applied recursively.

    Builder should be called as builder(input_sequence).
    """
    return lambda rates, features: build_cell_neural_network(rates, features, *args, **kwargs)


def build_rnn(cell_builder, rate_total_sequence, feature_total_sequence, feature_dim, input_size=None, output_size=None):     
    _, sequence_length = rate_total_sequence.shape    
    if input_size is None:
        input_size = sequence_length
    if output_size is None:
        output_size = sequence_length - input_size
    print(f"Sequence length: {sequence_length}, Input size: {input_size}, Output size: {output_size}")
    outputs = []
    #logits = []
    rate_input_sequence = rate_total_sequence[:, :input_size]
    feature_input_sequence_length = (input_size + (
        SINGLE_FORECAST_HORIZON if INCLUDE_FORECAST_HORIZON_FEATURES_IN_NETWORK_INPUTS else 0)) * feature_dim
    for i in range(output_size):
        feature_idx_start = i * feature_dim
        feature_input_sequence = feature_total_sequence[:, feature_idx_start:(
            feature_input_sequence_length + feature_idx_start)]
        #output, logit = cell_builder(rate_input_sequence, feature_input_sequence)
        output = cell_builder(rate_input_sequence, feature_input_sequence)
        assert output.shape[1] == 1, output
        #assert logit.shape[1] == 1, logit
        outputs.append(output)
        # logits.append(logit)
        rate_input_sequence = tf.concat([rate_input_sequence[:, 1:], output], axis=1)
    assert len(outputs) == output_size
    #assert len(logits) == output_size
    return tf.concat(outputs, axis=1)  # , tf.concat(logits, axis=1)


def split_indices_into_ABC(n, k):
    """Split indices 0, ..., n-1 into sets A containing k-2/k of them and B and C containg 1/k of them each.
    Set A contains index 0.
    """
    assert k > 2
    B = list(range(1, n, k))
    C = list(range(2, n, k))
    not_A = B + C
    A = [i for i in range(n) if i not in not_A]
    return A, B, C


def run(mode, run_idx, hyperparams, restore=False, do_gradients=True, save_checkpoints=False):
    """Args:
        mode: "train", "test" or "apply". Data are divided into sets A (60%), B (20%) and C(20%).
        run_idx: Index of the run (for CI calculations).
        hyperparams: Hyperparameters tuple
        restore: Whether to load the trained model from disk.
        do_gradients: Whether to save gradients of outputs over inputs.
        save_checkpoints: Whether to save checkpoints with the model.
    """
    rates_to_inputs = get_input_transformation_function(hyperparams.trans_name)
    rates_basename = "fertility-cohort-2019.csv"
    rates_path = os.path.join("sources", rates_basename)    
    years, ages, fertility_rates, features, features_labels = load_data(rates_path, [os.path.join("sources", filename) for filename in FEATURE_SOURCE_FILES])
    if hyperparams.trans_name in ["log", "logit"]:
        # Zero rates are not handled well when using those input transformations.
        fertility_rates = np.clip(fertility_rates, 1e-5, None)    
    logging.info("Fertility rates shape: %s", fertility_rates.shape)
    logging.debug("Fertility rates values: %s", fertility_rates)
    logging.debug("Features shape: %s", features.shape)
    logging.debug("Years == %s", years)
    logging.debug("Ages == %s", ages)
    logging.info("Features labels == %s", features_labels)
    num_ages = len(ages)
    num_years = len(years)
    assert num_ages == fertility_rates.shape[0]
    assert num_years == fertility_rates.shape[1]
    assert features.shape[0] == MAX_EXTRAPOLATION_YEAR - min(years) + 1, (features.shape, min(years), MAX_EXTRAPOLATION_YEAR)
    features_dim = features.shape[1]
    max_input_year = max(years)    

    input_size = hyperparams.input_size
    num_layers = hyperparams.num_layers
    hidden_size = hyperparams.hidden_size

    results_dir = os.path.join(RESULTS_BASE, "%s_IS=%d" %
                               (mode, input_size), str(run_idx))
    checkpoints_dir = os.path.join(
        CHECKPOINTS_BASE, "%s_IS=%d" % (mode, input_size), str(run_idx))
    for directory in [results_dir, checkpoints_dir]:
        ensure_dir(os.path.join(".", directory))

    # Reset calculation graph
    tf.reset_default_graph()

    train_target_size = hyperparams.n_loss
    train_sequence_length = hyperparams.input_size + train_target_size
    # We don't have enough data to use longer test sequences.
    test_sequence_length = train_sequence_length

    cell_nn_builder = get_cell_neural_network_builder(
        num_layers, hidden_size, SINGLE_FORECAST_HORIZON, rates_to_inputs, scope_name="fertility")

    logging.info("%s", hyperparams)
    logging.info("Saving in directories %s and %s",
                 results_dir, checkpoints_dir)

    do_extrapolation = mode == "apply"

    if do_extrapolation:
        train_indices = list(range(num_ages))
        test_indices = []
    else:
        A, B, C = split_indices_into_ABC(num_ages, 5)
        if mode == "test":
            train_indices = A + B
            test_indices = C
        else:
            assert mode == "train", mode
            train_indices = A
            test_indices = B

    if test_indices:
        test_rate_sequence, test_feature_sequence = create_sequence_queue(
            fertility_rates[test_indices], features, test_sequence_length, batch_size=None, shuffle=False)
        # Test output and target are rates in [0, 1] range
        #test_outputs, test_logits = build_rnn(cell_nn_builder, test_sequence, input_size=input_size)
        test_outputs = build_rnn(
            cell_nn_builder, test_rate_sequence, test_feature_sequence, features_dim, input_size=input_size)
        test_targets = test_rate_sequence[:, input_size:]

    train_rate_sequence, train_feature_sequence = create_sequence_queue(
        fertility_rates[train_indices], features, train_sequence_length, batch_size=16)
    #train_outputs, train_logits = build_rnn(cell_nn_builder, train_rate_sequence, train_feature_sequence, input_size=input_size)
    train_outputs = build_rnn(
        cell_nn_builder, train_rate_sequence, train_feature_sequence, features_dim, input_size=input_size)
    train_targets = train_rate_sequence[:, input_size:]

    if do_extrapolation:
        # Extrapolate last input_size rates from every age group.
        # Do it age-group-by-age-group to speed up calculation of gradients.
        extrap_input_rates = tf.constant(fertility_rates[:, -input_size:])
        num_extrapolated_years = MAX_EXTRAPOLATION_YEAR - max_input_year
        extrap_input_features_data = features[fertility_rates.shape[1]-input_size:, :]  # has dimension num_extrapolated_years x features_dimension
        assert extrap_input_features_data.shape == (num_extrapolated_years + input_size, features_dim), f"{extrap_input_features_data.shape} != {(num_extrapolated_years, features_dim)}"
        total_num_features = np.prod(extrap_input_features_data.shape)
        extrap_input_features_data = np.reshape(extrap_input_features_data, (1, total_num_features))  # All features from the same year are together
        extrap_input_features = tf.constant(extrap_input_features_data)
        extrap_input_features = tf.tile(extrap_input_features, [num_ages, 1])
        
        #extrap_outputs, extrap_logits = build_rnn(cell_nn_builder, extrap_input_rates, extrap_input_features, output_size=num_extrapolated_years)
        print(f"Rates: {extrap_input_rates.shape}")
        print(f"Features: {extrap_input_features.shape}")
        extrap_outputs = build_rnn(
            cell_nn_builder, extrap_input_rates, extrap_input_features, features_dim, output_size=num_extrapolated_years)
        assert extrap_outputs.shape == (
            num_ages, num_extrapolated_years), extrap_outputs
        if do_gradients:
            gradient_mask = tf.placeholder(
                tf.float64, shape=extrap_outputs.shape)
            extrap_gradient_rates = \
                tf.gradients(tf.reduce_sum(gradient_mask * extrap_outputs), extrap_input_rates,
                             stop_gradients=[gradient_mask])[0]
            assert extrap_gradient_rates.shape == (num_ages, input_size), extrap_gradient_rates
            extrap_gradient_features = \
                tf.gradients(tf.reduce_sum(gradient_mask * extrap_outputs), extrap_input_features,
                             stop_gradients=[gradient_mask])[0]
            assert extrap_gradient_features.shape == (num_ages, total_num_features), extrap_gradient_features
            extrap_gradient = tf.concat([extrap_gradient_rates, extrap_gradient_features], axis=1)

    # minimize L2 deviation
    # train_residuals = train_outputs - train_targets
    #train_loss = _mean_kl_divergence_bernoulli(train_targets, train_logits)
    train_residuals = train_outputs - train_targets
    train_loss = tf.reduce_mean(tf.pow(train_residuals, 2))
    train_bias = tf.reduce_mean(train_residuals)
    if not do_extrapolation:
        #test_loss = _mean_kl_divergence_bernoulli(test_targets, test_logits)
        test_residuals = test_outputs - test_targets
        test_loss = tf.reduce_mean(tf.pow(test_residuals, 2))
        test_bias = tf.reduce_mean(test_residuals)

    # learning rate for RMSProp must be small (it scales it up internally)
    # Graph operations to decrease the learning rate if required
    if mode in ("apply", "test"):
        n_steps = 0 if restore else hyperparams.nbr_steps_train
    else:
        n_steps = hyperparams.nbr_steps_train
    if n_steps:
        # Set up training
        log_learning_rate = tf.Variable(np.log(hyperparams.initial_learning_rate), name="log_learning_rate",
                                        trainable=False)
        log_learning_rate_delta = tf.constant(np.log(hyperparams.learning_rate_adjustment_factor),
                                              name="log_learning_rate_delta")
        decrease_learning_rate = tf.assign_add(log_learning_rate, log_learning_rate_delta,
                                               name="decrease_learning_rate")
        learning_rate = tf.exp(log_learning_rate, name="learning_rate")
        opt = tf.train.RMSPropOptimizer(learning_rate=learning_rate)
        if hyperparams.clip_gradient:
            gradients, variables = zip(*opt.compute_gradients(train_loss))
            gradients, _ = tf.clip_by_global_norm(gradients, 1.0)
            opt_step = opt.apply_gradients(zip(gradients, variables))
        else:
            opt_step = opt.minimize(train_loss)

    step_delta = min(int(n_steps / 10), hyperparams.delta_steps)
    model_filename = os.path.join(checkpoints_dir, "F2_TR%s_NL%d_HS%d_IS%d.ckpt" % (
        hyperparams.trans_name, hyperparams.num_layers, hyperparams.hidden_size, hyperparams.input_size))
    if save_checkpoints or restore:
        saver = tf.train.Saver()

    init = tf.global_variables_initializer()

    # To allow two processes at the same time.
    # config = tf.ConfigProto()
    # config.gpu_options.allow_growth = True
    # config.gpu_options.per_process_gpu_memory_fraction = 0.4

    # with tf.Session(config=config) as sess:
    with tf.Session() as sess:
        if restore:
            saver.restore(sess, model_filename)
            logging.info("Model restored.")
        else:
            sess.run(init)
        prev_ma_loss = np.inf
        minibatch_losses = []
        minibatch_biases = []
        ma_loss = np.nan
        ma_bias = np.nan
        for i in range(n_steps):
            _, current_loss, current_bias = sess.run(
                [opt_step, train_loss, train_bias])
            if np.isnan(current_loss):
                logging.error(
                    "Loss is NaN, bailing out after %d steps...", i+1)
                break
            nbr_elapsed_steps = i + 1
            minibatch_losses.append(current_loss)
            minibatch_biases.append(current_bias)
            if i == 0:
                logging.info(
                    "Initial minibatch loss == %g and bias == %g", current_loss, current_bias)
            if nbr_elapsed_steps % step_delta == 0:
                ma_loss = np.mean(
                    minibatch_losses[-MOVING_AVERAGE_WINDOW_SIZE:])
                ma_bias = np.mean(
                    minibatch_biases[-MOVING_AVERAGE_WINDOW_SIZE:])
                if ma_loss >= prev_ma_loss:
                    current_learning_rate = sess.run(learning_rate)
                    new_learning_rate = np.exp(
                        sess.run(decrease_learning_rate))
                    logging.info("Decreasing learning rate from %g to %g",
                                 current_learning_rate, new_learning_rate)
                prev_ma_loss = ma_loss
                logging.info(
                    "Training step %d: moving avg. loss == %g, moving avg. bias == %g", i, ma_loss, ma_bias)
                # if mode == "train":
                #    test_loss_value, test_bias_value = sess.run([test_loss, test_bias])
                #    logging.info("Step %d: test loss == %g, test bias == %g", i, test_loss_value, test_bias_value)
                #    if test_loss_value < lowest_test_loss:
                #        lowest_test_loss = test_loss_value
                #        lowest_test_bias = test_bias_value
                #        lowest_test_loss_step = i
        logging.info(
            "Final training moving avg. loss == %g, moving avg. bias == %g", ma_loss, ma_bias)
        if save_checkpoints:
            save_path = saver.save(sess, model_filename)
            logging.info("Model saved in path: %s" % save_path)
        if mode == "apply":
            min_year = min(years)
            extrap_years = list(range(min_year, MAX_EXTRAPOLATION_YEAR + 1))
            # Save results
            df = pd.DataFrame(index=ages, columns=extrap_years, dtype=float)
            df.index.name = "Age"
            for i, year in enumerate(range(min_year, max_input_year + 1)):
                df[year] = fertility_rates[:, i]
            extrap_output_data = sess.run(extrap_outputs)
            logging.debug("Extrapolation outputs: %s", extrap_output_data)
            for i, year in enumerate(range(max_input_year + 1, MAX_EXTRAPOLATION_YEAR + 1)):
                df[year] = extrap_output_data[:, i]
            if BY_PERIOD:
                df = dm.period_to_cohort_rates(df)
            # Back to basis
            df *= BIRTH_RATE_BASIS
            df.to_csv(os.path.join(results_dir, "predicted-" + rates_basename))
            logging.info("Saved extrapolation results.")
            if do_gradients:
                extrap_input_years_rates = years[-input_size:]
                extrap_output_years = range(
                    max_input_year + 1, MAX_EXTRAPOLATION_YEAR_GRAD + 1)
                extrap_input_years_features = range(
                    max_input_year + 1 - input_size, MAX_EXTRAPOLATION_YEAR_GRAD + 1)
                for age in AGES_GRAD:
                    age_idx = age - min(ages)  # Assumes ages have no gaps.
                    grad_df = pd.DataFrame(index=extrap_output_years,
                        columns=list(extrap_input_years_rates) + [f"{label}-{year}" for year, label in itertools.product(extrap_input_years_features, features_labels)])
                    for j, year in enumerate(extrap_output_years):
                        gradient_mask_data = np.zeros(
                            [num_ages, num_extrapolated_years], dtype=float)
                        gradient_mask_data[age_idx, j] = 1.0
                        extrap_gradient_data = sess.run(extrap_gradient, feed_dict={gradient_mask: gradient_mask_data})
                        expected_extrap_gradient_data_shape = (num_ages, input_size + total_num_features)
                        assert extrap_gradient_data.shape == expected_extrap_gradient_data_shape, f"Expected shape {expected_extrap_gradient_data_shape} but got {extrap_gradient_data.shape}"
                        grad_df.loc[year] = extrap_gradient_data[age_idx, :len(grad_df.columns)]
                    # Don't save columns which we know weren't used for calculation of gradients

                    grad_df.to_csv(os.path.join(
                        results_dir, ("gradient-predicted-%d-" % age) + rates_basename))
                logging.info("Saved gradients.")
        else:
            test_loss_value, test_bias_value = sess.run([test_loss, test_bias])
            logging.info("Final test loss: %g, test bias: %g",
                         test_loss_value, test_bias_value)
            return current_loss, current_bias, test_loss_value, test_bias_value
        # else:
        #    logging.info("Lowest test loss %g after %i steps (corresponding test bias %g)", lowest_test_loss,
        #                 lowest_test_loss_step, lowest_test_bias)
        #    return lowest_test_loss, lowest_test_loss_step, lowest_test_bias


def ensure_dir(directory):
    if not os.path.exists(directory):
        os.makedirs(directory)
    else:
        print(f"Directory {directory} alread exists!")


def _logit(p):
    return tf.log(p) - tf.log1p(-p)


def get_input_transformation_function(name):
    # Convert rates into NN inputs.
    if name == "log":
        f = tf.log
    elif name == "logit":
        f = _logit
    elif name == "id":
        def f(x): return x
    else:
        raise ValueError("Unknown data transformation: %s" % name)
    return f


if __name__ == "__main__":
    if len(sys.argv) <= 1:
        print(
            "Run as %s <mode> [first_rep_index] [random_seed]" % sys.argv[0])
        sys.exit()
    mode = sys.argv[1]

    if len(sys.argv) > 2:
<<<<<<< HEAD
        first_rep_index = int(sys.argv[4])
=======
        first_rep_index = int(sys.argv[2])
>>>>>>> 92610e43
    else:
        first_rep_index = 0

    nbr_steps_train = 50000

    log_filename = '%s_extrapolation_%s_%s_%d.log' % (
        DIR_PREFIX, VERSION, mode, nbr_steps_train)
    print("Logging to %s" % log_filename)
    logging.basicConfig(filename=log_filename,
                        level=logging.INFO,
                        format='%(asctime)s %(levelname)-8s %(message)s',
                        datefmt='%Y-%m-%d %H:%M:%S')

    if len(sys.argv) > 3:
        rand_seed = int(sys.argv[3])
        logging.info("Setting random seed to %d", rand_seed)
        tf.set_random_seed(rand_seed)

    restore = False
    do_gradients = mode == "apply"
    save_checkpoints = mode == "apply"

    #optimal_hyperparams = Hyperparameters(trans_name='exp', n_loss=10, delta_steps=3000, nbr_steps_train=39001, initial_learning_rate=0.001, learning_rate_adjustment_factor=0.9, batch_size=32, input_size=40, num_layers=4, hidden_size=64, clip_gradient=True)
    optimal_hyperparams = Hyperparameters(trans_name='logit', n_loss=10, delta_steps=3000, nbr_steps_train=50000, initial_learning_rate=1e-4, learning_rate_adjustment_factor=0.9,
                                          batch_size=64, input_size=40, num_layers=7, hidden_size=256, clip_gradient=False)

    if mode == "train":
        trans_names = ["logit"]
        n_loss_values = [10]
        delta_steps_values = [3000]
        nbr_steps_train_values = [nbr_steps_train]
        initial_learning_rates = [1e-4]
        learning_rate_adjustment_factors = [0.9]
        batch_sizes = [64]
        input_sizes = [40]
        num_layers_values = [5, 6, 7]
        hidden_sizes = [128, 256, 512]
        clip_gradient = False

        hyperparams = list(itertools.product(trans_names, n_loss_values, delta_steps_values, nbr_steps_train_values,
                                             initial_learning_rates, learning_rate_adjustment_factors, batch_sizes, input_sizes,
                                             num_layers_values, hidden_sizes, [clip_gradient]))
        logging.info("Checking %d hyperparameter combinations.",
                     len(hyperparams))
        scan_results = []
        start_hp = None
        ensure_dir(RESULTS_BASE)
        scan_results_filename = os.path.join(
            RESULTS_BASE, "scan_results_%d_%s.csv" % (nbr_steps_train, clip_gradient))
        if start_hp is not None:
            logging.warning(
                "!!Skipping all hyperparameter tuples until this one: %s", start_hp)
        for run_idx, hp in enumerate(hyperparams):
            if start_hp is not None:
                if hp == start_hp:
                    # This and subsequent hyperparameter tuples will be worked on
                    start_hp = None
                    logging.info("Starting from hyperparameters: %s", hp)
                else:
                    # Skip this tuple
                    continue
            trans_name, n_loss, delta_steps, nbr_steps_train, initial_learning_rate, learning_rate_adjustment_factor, batch_size, input_size, num_layers, hidden_size, clip_gradient = hp
            hyperparams = Hyperparameters(trans_name=trans_name, n_loss=n_loss, delta_steps=delta_steps,
                                          nbr_steps_train=nbr_steps_train, initial_learning_rate=initial_learning_rate,
                                          learning_rate_adjustment_factor=learning_rate_adjustment_factor,
                                          batch_size=batch_size, input_size=input_size, num_layers=num_layers,
                                          hidden_size=hidden_size, clip_gradient=clip_gradient)
            time0 = time.time()
            test_stats = run(mode, run_idx, hyperparams, restore=restore, do_gradients=do_gradients,
                             save_checkpoints=save_checkpoints)
            time1 = time.time()
            delta_time = time1 - time0
            logging.info("Total training time %g seconds, which is %g seconds per step",
                         delta_time, delta_time / nbr_steps_train)
            scan_results.append(hp + test_stats)
            scan_results_df = pd.DataFrame(scan_results,
                                           columns=["trans_name", "n_loss", "delta_steps", "nbr_steps_train",
                                                    "initial_learning_rate", "learning_rate_adjustment_factor",
                                                    "batch_size", "input_size", "num_layers", "hidden_size",
                                                    "clip_gradient", "final_train_loss", "final_train_bias",
                                                    "final_test_loss", "final_test_bias"])
            scan_results_df.to_csv(scan_results_filename)
            logging.info("Saved latest scan results to %s",
                         scan_results_filename)
    elif mode == "test":
        run(mode, 0, optimal_hyperparams, restore=restore,
            do_gradients=do_gradients, save_checkpoints=save_checkpoints)
    else:
        for run_idx in range(first_rep_index, NUM_APPLY_REPS):
            run(mode, run_idx, optimal_hyperparams, restore=restore, do_gradients=do_gradients,
                save_checkpoints=save_checkpoints)
    logging.info("--> FINISHED <--")<|MERGE_RESOLUTION|>--- conflicted
+++ resolved
@@ -614,11 +614,7 @@
     mode = sys.argv[1]
 
     if len(sys.argv) > 2:
-<<<<<<< HEAD
-        first_rep_index = int(sys.argv[4])
-=======
         first_rep_index = int(sys.argv[2])
->>>>>>> 92610e43
     else:
         first_rep_index = 0
 
@@ -632,8 +628,8 @@
                         format='%(asctime)s %(levelname)-8s %(message)s',
                         datefmt='%Y-%m-%d %H:%M:%S')
 
-    if len(sys.argv) > 3:
-        rand_seed = int(sys.argv[3])
+    if len(sys.argv) > 5:
+        rand_seed = int(sys.argv[5])
         logging.info("Setting random seed to %d", rand_seed)
         tf.set_random_seed(rand_seed)
 
@@ -669,7 +665,7 @@
         scan_results_filename = os.path.join(
             RESULTS_BASE, "scan_results_%d_%s.csv" % (nbr_steps_train, clip_gradient))
         if start_hp is not None:
-            logging.warning(
+            logging.warn(
                 "!!Skipping all hyperparameter tuples until this one: %s", start_hp)
         for run_idx, hp in enumerate(hyperparams):
             if start_hp is not None:
